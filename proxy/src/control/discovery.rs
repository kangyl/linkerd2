use std::collections::VecDeque;
use std::collections::hash_map::{Entry, HashMap};
use std::fmt::{self, Write};
use std::iter::IntoIterator;
use std::net::SocketAddr;
use std::sync::Arc;


use futures::{Async, Future, Poll, Stream};
use futures::sync::mpsc;
use http;
use tower::Service;
use tower_h2::{HttpService, BoxBody, RecvBody};
use tower_discover::{Change, Discover};
use tower_grpc as grpc;

use fully_qualified_authority::FullyQualifiedAuthority;

use conduit_proxy_controller_grpc::common::{Destination, TcpAddress};
use conduit_proxy_controller_grpc::destination::{
    Update as PbUpdate,
    WeightedAddr,
};
use conduit_proxy_controller_grpc::destination::update::Update as PbUpdate2;
use conduit_proxy_controller_grpc::destination::client::{Destination as DestinationSvc};

use control::cache::{Cache, CacheChange, Exists};

/// A handle to start watching a destination for address changes.
#[derive(Clone, Debug)]
pub struct Discovery {
    tx: mpsc::UnboundedSender<(FullyQualifiedAuthority, mpsc::UnboundedSender<Update>)>,
}

/// A `tower_discover::Discover`, given to a `tower_balance::Balance`.
#[derive(Debug)]
pub struct Watch<B> {
    rx: mpsc::UnboundedReceiver<Update>,
    bind: B,
}

/// A background handle to eventually bind on the controller thread.
#[derive(Debug)]
pub struct Background {
    rx: mpsc::UnboundedReceiver<(FullyQualifiedAuthority, mpsc::UnboundedSender<Update>)>,
}

/// A future returned from `Background::work()`, doing the work of talking to
/// the controller destination API.
// TODO: debug impl
pub struct DiscoveryWork<T: HttpService<ResponseBody = RecvBody>> {
    destinations: HashMap<
        FullyQualifiedAuthority,
        DestinationSet<T>
    >,
    /// A queue of authorities that need to be reconnected.
    reconnects: VecDeque<FullyQualifiedAuthority>,
    /// The Destination.Get RPC client service.
    /// Each poll, records whether the rpc service was till ready.
    rpc_ready: bool,
    /// A receiver of new watch requests.
    rx: mpsc::UnboundedReceiver<(FullyQualifiedAuthority, mpsc::UnboundedSender<Update>)>,
}

#[derive(Clone, Debug, Hash, Eq, PartialEq)]
pub struct DstLabels(Arc<str>);

/// Any additional metadata describing a discovered service.
#[derive(Clone, Debug, Default, Hash, Eq, PartialEq)]
pub struct Metadata {
    /// A set of Prometheus metric labels describing the destination.
    metric_labels: Option<DstLabels>,
}

/// Middleware that adds an extension containing an optional set of metric
/// labels to requests.
#[derive(Clone, Debug, Eq, PartialEq, Hash)]
pub struct Labeled<T> {
    metric_labels: Option<DstLabels>,
    inner: T,
}

struct DestinationSet<T: HttpService<ResponseBody = RecvBody>> {
<<<<<<< HEAD
    addrs: Exists<Cache<SocketAddr, Metadata>>,
    query: Option<DestinationServiceQuery<T>>,
=======
    addrs: Exists<Cache<SocketAddr, ()>>,
    query: DestinationServiceQuery<T>,
>>>>>>> dfe8a1fe
    txs: Vec<mpsc::UnboundedSender<Update>>,
}

enum DestinationServiceQuery<T: HttpService<ResponseBody = RecvBody>> {
    NeedsReconnect,
    ConnectedOrConnecting {
        rx: UpdateRx<T>
    },
}

/// Receiver for destination set updates.
///
/// The destination RPC returns a `ResponseFuture` whose item is a
/// `Response<Stream>`, so this type holds the state of that RPC call ---
/// either we're waiting for the future, or we have a stream --- and allows
/// us to implement `Stream` regardless of whether the RPC has returned yet
/// or not.
///
/// Polling an `UpdateRx` polls the wrapped future while we are
/// `Waiting`, and the `Stream` if we are `Streaming`. If the future is `Ready`,
/// then we switch states to `Streaming`.
enum UpdateRx<T: HttpService<ResponseBody = RecvBody>> {
    Waiting(UpdateRsp<T::Future>),
    Streaming(grpc::Streaming<PbUpdate, T::ResponseBody>),
}

type UpdateRsp<F> =
    grpc::client::server_streaming::ResponseFuture<PbUpdate, F>;

/// Wraps the error types returned by `UpdateRx` polls.
///
/// An `UpdateRx` error is either the error type of the `Future` in the
/// `UpdateRx::Waiting` state, or the `Stream` in the `UpdateRx::Streaming`
/// state.
// TODO: impl Error?
#[derive(Debug)]
enum RxError<T> {
    Future(grpc::Error<T>),
    Stream(grpc::Error),
}

#[derive(Debug)]
enum Update {
    Insert(SocketAddr, Metadata),
    Remove(SocketAddr),
    ChangeMetadata(SocketAddr, Metadata),
}

/// Bind a `SocketAddr` with a protocol.
pub trait Bind {
    /// Requests handled by the discovered services
    type Request;

    /// Responses given by the discovered services
    type Response;

    /// Errors produced by the discovered services
    type Error;

    type BindError;

    /// The discovered `Service` instance.
    type Service: Service<Request = Self::Request, Response = Self::Response, Error = Self::Error>;

    /// Bind a socket address with a service.
    fn bind(&self, addr: &SocketAddr) -> Result<Self::Service, Self::BindError>;
}

/// Creates a "channel" of `Discovery` to `Background` handles.
///
/// The `Discovery` is used by a listener, the `Background` is consumed
/// on the controller thread.
pub fn new() -> (Discovery, Background) {
    let (tx, rx) = mpsc::unbounded();
    (
        Discovery {
            tx,
        },
        Background {
            rx,
        },
    )
}

// ==== impl Discovery =====

impl Discovery {
    /// Start watching for address changes for a certain authority.
    pub fn resolve<B>(&self, authority: &FullyQualifiedAuthority, bind: B) -> Watch<B> {
        trace!("resolve; authority={:?}", authority);
        let (tx, rx) = mpsc::unbounded();
        self.tx
            .unbounded_send((authority.clone(), tx))
            .expect("unbounded can't fail");

        Watch {
            rx,
            bind,
        }
    }
}

// ==== impl Watch =====

impl<B, A> Discover for Watch<B>
where
    B: Bind<Request = http::Request<A>>,
{
    type Key = SocketAddr;
    type Request = B::Request;
    type Response = B::Response;
    type Error = B::Error;
    type Service = Labeled<B::Service>;
    type DiscoverError = ();

    fn poll(&mut self) -> Poll<Change<Self::Key, Self::Service>, Self::DiscoverError> {
        let up = self.rx.poll();
        trace!("watch: {:?}", up);
        let update = match up {
            Ok(Async::Ready(Some(update))) => update,
            Ok(Async::Ready(None)) => unreachable!(),
            Ok(Async::NotReady) => return Ok(Async::NotReady),
            Err(_) => return Err(()),
        };

        match update {
            | Update::Insert(addr, meta)
            // If metadata changes, rebind the service.
            | Update::ChangeMetadata(addr, meta) => {
                let service = self.bind.bind(&addr)
                    .map(|svc| meta.label(svc))
                    .map_err(|_| ())?;

                Ok(Async::Ready(Change::Insert(addr, service)))
            },
<<<<<<< HEAD
=======
            // TODO: handle metadata changes by changing the labeling
            // middleware to hold a `futures-watch::Watch` on the label value,
            // so it can be updated.
>>>>>>> dfe8a1fe
            Update::Remove(addr) => Ok(Async::Ready(Change::Remove(addr))),
        }
    }
}

// ==== impl Background =====

impl Background {
    /// Bind this handle to start talking to the controller API.
    pub fn work<T>(self) -> DiscoveryWork<T>
    where T: HttpService<RequestBody = BoxBody, ResponseBody = RecvBody>,
          T::Error: fmt::Debug,
    {
        DiscoveryWork {
            destinations: HashMap::new(),
            reconnects: VecDeque::new(),
            rpc_ready: false,
            rx: self.rx,
        }
    }
}

// ==== impl DiscoveryWork =====

impl<T> DiscoveryWork<T>
where
    T: HttpService<RequestBody = BoxBody, ResponseBody = RecvBody>,
    T::Error: fmt::Debug,
{
    pub fn poll_rpc(&mut self, client: &mut T) {
        // This loop is make sure any streams that were found disconnected
        // in `poll_destinations` while the `rpc` service is ready should
        // be reconnected now, otherwise the task would just sleep...
        loop {
            self.poll_new_watches(client);
            self.poll_destinations();

            if self.reconnects.is_empty() || !self.rpc_ready {
                break;
            }
        }
    }

    fn poll_new_watches(&mut self, client: &mut T) {
        loop {
            // if rpc service isn't ready, not much we can do...
            match client.poll_ready() {
                Ok(Async::Ready(())) => {
                    self.rpc_ready = true;
                }
                Ok(Async::NotReady) => {
                    self.rpc_ready = false;
                    break;
                }
                Err(err) => {
                    warn!("Destination.Get poll_ready error: {:?}", err);
                    self.rpc_ready = false;
                    break;
                }
            }

            // handle any pending reconnects first
            if self.poll_reconnect(client) {
                continue;
            }

            // check for any new watches
            match self.rx.poll() {
                Ok(Async::Ready(Some((auth, tx)))) => {
                    trace!("Destination.Get {:?}", auth);
                    match self.destinations.entry(auth) {
                        Entry::Occupied(mut occ) => {
                            let set = occ.get_mut();
                            // we may already know of some addresses here, so push
                            // them onto the new watch first
                            match set.addrs {
                                Exists::Yes(ref cache) => {
<<<<<<< HEAD
                                    for (&addr, meta) in cache {
                                        let update = Update::Insert(
                                            addr,
                                            meta.clone()
                                        );
                                        tx.unbounded_send(update)
=======
                                    for (&addr, _) in cache {
                                        tx.unbounded_send(Update::Insert(addr))
>>>>>>> dfe8a1fe
                                            .expect("unbounded_send does not fail");
                                    }
                                },
                                Exists::No | Exists::Unknown => (),
                            }
                            set.txs.push(tx);
                        }
                        Entry::Vacant(vac) => {
                            let query =
                                DestinationServiceQuery::connect(client, vac.key(), "connect");
                            vac.insert(DestinationSet {
                                addrs: Exists::Unknown,
                                query,
                                txs: vec![tx],
                            });
                        }
                    }
                }
                Ok(Async::Ready(None)) => {
                    trace!("Discover tx is dropped, shutdown?");
                    return;
                }
                Ok(Async::NotReady) => break,
                Err(_) => unreachable!("unbounded receiver doesn't error"),
            }
        }
    }

    /// Tries to reconnect next watch stream. Returns true if reconnection started.
    fn poll_reconnect(&mut self, client: &mut T) -> bool {
        debug_assert!(self.rpc_ready);

        while let Some(auth) = self.reconnects.pop_front() {
            if let Some(set) = self.destinations.get_mut(&auth) {
                set.query = DestinationServiceQuery::connect(client, &auth, "reconnect");
                return true;
            } else {
                trace!("reconnect no longer needed: {:?}", auth);
            }
        }
        false
    }

    fn poll_destinations(&mut self) {
        for (auth, set) in &mut self.destinations {
            let needs_reconnect = 'set: loop {
                let poll_result = match set.query {
                    DestinationServiceQuery::NeedsReconnect => {
                        continue;
                    },
                    DestinationServiceQuery::ConnectedOrConnecting{ ref mut rx } => {
                        rx.poll()
                    }
                };

                match poll_result {
                    Ok(Async::Ready(Some(update))) => match update.update {
                        Some(PbUpdate2::Add(a_set)) =>
                            set.add(
                                auth,
                                a_set.addrs.iter().filter_map(
                                    |addr| addr.addr.clone().and_then(pb_to_sock_addr))),
                        Some(PbUpdate2::Remove(r_set)) =>
                            set.remove(
                                auth,
                                r_set.addrs.iter().filter_map(|addr| pb_to_sock_addr(addr.clone()))),
                        Some(PbUpdate2::NoEndpoints(no_endpoints)) =>
                            set.no_endpoints(auth, no_endpoints.exists),
                        None => (),
                    },
                    Ok(Async::Ready(None)) => {
                        trace!(
                            "Destination.Get stream ended for {:?}, must reconnect",
                            auth
                        );
                        break 'set true;
                    }
                    Ok(Async::NotReady) => break 'set false,
                    Err(err) => {
                        warn!("Destination.Get stream errored for {:?}: {:?}", auth, err);
                        break 'set true;
                    }
                }

            };
            if needs_reconnect {
                set.query = DestinationServiceQuery::NeedsReconnect;
                set.reset_on_next_modification();
                self.reconnects.push_back(FullyQualifiedAuthority::clone(auth));
            }
        }
    }
}


// ===== impl DestinationServiceQuery =====

impl<T: HttpService<RequestBody = BoxBody, ResponseBody = RecvBody>> DestinationServiceQuery<T> {
    fn connect(client: &mut T, auth: &FullyQualifiedAuthority, connect_or_reconnect: &str) -> Self {
        trace!("DestinationServiceQuery {} {:?}", connect_or_reconnect, auth);
        let req = Destination {
            scheme: "k8s".into(),
            path: auth.without_trailing_dot().as_str().into(),
        };
        // TODO: Can grpc::Request::new be removed?
        let mut svc = DestinationSvc::new(client.lift_ref());
        let response = svc.get(grpc::Request::new(req));
        DestinationServiceQuery::ConnectedOrConnecting { rx: UpdateRx::Waiting(response) }
    }
}

// ===== impl DestinationSet =====

<<<<<<< HEAD
impl<T> DestinationSet<T>
    where T: HttpService<RequestBody = BoxBody, ResponseBody = RecvBody>,
          T::Error: fmt::Debug
{
    fn poll_destination(&mut self, auth: &DnsNameAndPort, mut rx: UpdateRx<T>)
                        -> DestinationServiceQuery<T>
    {
        loop {
            match rx.poll() {
                Ok(Async::Ready(Some(update))) => match update.update {
                    Some(PbUpdate2::Add(a_set)) => {
                        let set_labels = Arc::new(a_set.metric_labels);
                        let addrs = a_set.addrs.into_iter()
                            .filter_map(|pb|
                                pb_to_addr_meta(pb, &set_labels)
                            );
                        self.add(auth, addrs)
                    },
                    Some(PbUpdate2::Remove(r_set)) =>
                        self.remove(
                            auth,
                            r_set.addrs.iter().filter_map(|addr| pb_to_sock_addr(addr.clone()))),
                    Some(PbUpdate2::NoEndpoints(no_endpoints)) =>
                        self.no_endpoints(auth, no_endpoints.exists),
                    None => (),
                },
                Ok(Async::Ready(None)) => {
                    trace!(
                        "Destination.Get stream ended for {:?}, must reconnect",
                        auth
                    );
                    return DestinationServiceQuery::NeedsReconnect;
                },
                Ok(Async::NotReady) => {
                    return DestinationServiceQuery::ConnectedOrConnecting { rx };
                },
                Err(err) => {
                    warn!("Destination.Get stream errored for {:?}: {:?}", auth, err);
                    return DestinationServiceQuery::NeedsReconnect;
                }
            };
        }
    }
}

=======
>>>>>>> dfe8a1fe
impl <T: HttpService<ResponseBody = RecvBody>> DestinationSet<T> {
    fn reset_on_next_modification(&mut self) {
        match self.addrs {
            Exists::Yes(ref mut cache) => {
                cache.set_reset_on_next_modification();
            },
            Exists::No |
            Exists::Unknown => (),
        }
    }

<<<<<<< HEAD
    fn add<A>(&mut self, authority_for_logging: &DnsNameAndPort, addrs_to_add: A)
        where A: Iterator<Item = (SocketAddr, Metadata)>
=======
    fn add<A>(&mut self, authority_for_logging: &FullyQualifiedAuthority, addrs_to_add: A)
        where A: Iterator<Item = SocketAddr>
>>>>>>> dfe8a1fe
    {
        let mut cache = match self.addrs.take() {
            Exists::Yes(mut cache) => cache,
            Exists::Unknown | Exists::No => Cache::new(),
        };
        cache.update_union(
<<<<<<< HEAD
            addrs_to_add,
            &mut |(addr, meta), change| Self::on_change(
                &mut self.txs,
                authority_for_logging,
                addr,
                meta,
                change,
            )
        );
=======
            addrs_to_add.map(|a| (a, ())),
            &mut |(addr, _), change| Self::on_change(&mut self.txs, authority_for_logging, addr,
                                                change));
>>>>>>> dfe8a1fe
        self.addrs = Exists::Yes(cache);
    }

    fn remove<A>(&mut self, authority_for_logging: &FullyQualifiedAuthority, addrs_to_remove: A)
        where A: Iterator<Item = SocketAddr>
    {
        let cache = match self.addrs.take() {
            Exists::Yes(mut cache) => {
                cache.remove(
                    addrs_to_remove,
<<<<<<< HEAD
                    &mut |(addr, meta), change| Self::on_change(
                        &mut self.txs,
                        authority_for_logging,
                        addr,
                        meta,
                        change,
                    )
                );
=======
                    &mut |(addr, _), change| Self::on_change(&mut self.txs, authority_for_logging, addr,
                                                        change));
>>>>>>> dfe8a1fe
                cache
            },
            Exists::Unknown | Exists::No => Cache::new(),
        };
        self.addrs = Exists::Yes(cache);
    }

    fn no_endpoints(&mut self, authority_for_logging: &FullyQualifiedAuthority, exists: bool) {
        trace!("no endpoints for {:?} that is known to {}", authority_for_logging,
               if exists { "exist" } else { "not exist" });
        match self.addrs.take() {
            Exists::Yes(mut cache) => {
                cache.clear(
<<<<<<< HEAD
                    &mut |(addr, meta), change| Self::on_change(
                        &mut self.txs,
                        authority_for_logging,
                        addr,
                        meta,
                        change
                    )
                );
=======
                    &mut |(addr, _), change| Self::on_change(&mut self.txs, authority_for_logging, addr,
                                                        change));
>>>>>>> dfe8a1fe
            },
            Exists::Unknown | Exists::No => (),
        };
        self.addrs = if exists {
            Exists::Yes(Cache::new())
        } else {
            Exists::No
        };
    }

    fn on_change(txs: &mut Vec<mpsc::UnboundedSender<Update>>,
                 authority_for_logging: &FullyQualifiedAuthority,
                 addr: SocketAddr,
                 meta: Metadata,
                 change: CacheChange) {
<<<<<<< HEAD
        let (update_str, update_constructor): (&'static str, fn(SocketAddr, Metadata) -> Update) =
            match change {
                CacheChange::Insertion => ("insert", Update::Insert),
                CacheChange::Removal =>
                    ("remove", |addr, _| Update::Remove(addr)),
                CacheChange::Modification =>
                    ("change metadata for", Update::ChangeMetadata),
=======
        if let CacheChange::Modification = change {
            // Skip `Modification` cache change events entirely until metadata
            // changes occur, and are handled correctly.
            return;
        }
        let (update_str, update_constructor): (&'static str, fn(SocketAddr) -> Update) =
            match change {
                CacheChange::Insertion => ("insert", Update::Insert),
                CacheChange::Removal => ("remove", Update::Remove),
                CacheChange::Modification => {
                    // TODO: generate `ChangeMetadata` events.
                    unreachable!();
                }
>>>>>>> dfe8a1fe
            };
        trace!("{} {:?} for {:?}", update_str, addr, authority_for_logging);
        // retain is used to drop any senders that are dead
        txs.retain(|tx| {
            tx.unbounded_send(update_constructor(addr, meta.clone())).is_ok()
        });
    }
}

// ===== impl Bind =====

impl<F, S, E> Bind for F
where
    F: Fn(&SocketAddr) -> Result<S, E>,
    S: Service,
{
    type Request = S::Request;
    type Response = S::Response;
    type Error = S::Error;
    type Service = S;
    type BindError = E;

    fn bind(&self, addr: &SocketAddr) -> Result<Self::Service, Self::BindError> {
        (*self)(addr)
    }
}

// ===== impl UpdateRx =====

impl<T> Stream for UpdateRx<T>
where T: HttpService<RequestBody = BoxBody, ResponseBody = RecvBody>,
      T::Error: fmt::Debug,
{
    type Item = PbUpdate;
    type Error = RxError<T::Error>;

    fn poll(&mut self) -> Poll<Option<Self::Item>, Self::Error> {
        // this is not ideal.
        let stream = match *self {
            UpdateRx::Waiting(ref mut future) => match future.poll() {
                Ok(Async::Ready(response)) => response.into_inner(),
                Ok(Async::NotReady) => return Ok(Async::NotReady),
                Err(e) => return Err(RxError::Future(e)),
            },
            UpdateRx::Streaming(ref mut stream) =>
                return stream.poll().map_err(RxError::Stream),
        };
        *self = UpdateRx::Streaming(stream);
        self.poll()
    }
}

// ===== impl DstLabels ====

impl DstLabels {

    #[inline]
    fn new<I, S>(labels: I) -> Option<Self>
    where
        I: IntoIterator<Item=(S, S)>,
        S: fmt::Display,
    {
        let mut labels = labels.into_iter();

        if let Some((k, v)) = labels.next() {
            // format the first label pair without a leading comma, since we
            // don't know where it is in the output labels at this point.
            let mut s = format!("dst_{}=\"{}\"", k, v);

            // format subsequent label pairs with leading commas, since
            // we know that we already formatted the first label pair.
            for (k, v) in labels {
                write!(s, ",dst_{}=\"{}\"", k, v)
                    .expect("writing to string should not fail");
            }

            Some(DstLabels(Arc::from(s)))
        } else {
            // the iterator is empty; return None.
            None
        }

    }

}

impl fmt::Display for DstLabels {

    fn fmt(&self, f: &mut fmt::Formatter) -> fmt::Result {
        write!(f, "{}", self.0)
    }

}

// ===== impl Labeled =====

impl<T> Labeled<T> {
    /// Wrap `inner` with no `metric_labels`.
    pub fn none(inner: T) -> Self {
        Self { metric_labels: None, inner }
    }
}

impl<T, A> Service for Labeled<T>
where
    T: Service<Request=http::Request<A>>,
{
    type Request = T::Request;
    type Response= T::Response;
    type Error = T::Error;
    type Future = T::Future;

    fn poll_ready(&mut self) -> Poll<(), Self::Error> {
        self.inner.poll_ready()
    }

    fn call(&mut self, req: Self::Request) -> Self::Future {
        let mut req = req;
        if let Some(ref labels) = self.metric_labels {
            req.extensions_mut().insert(labels.clone());
        }
        self.inner.call(req)
    }

}


// ===== impl Metadata =====

impl Metadata {
    /// Construct a new `Labeled<U>` for `inner` with the same labels as `self`.
    fn label<U>(&self, inner: U) -> Labeled<U> {
        Labeled {
            metric_labels: self.metric_labels.as_ref().cloned(),
            inner,
        }
    }
}

/// Construct a new labeled `SocketAddr `from a protobuf `WeightedAddr`.
fn pb_to_addr_meta(pb: WeightedAddr, set_labels: &Arc<HashMap<String, String>>)
            -> Option<(SocketAddr, Metadata)> {
    let addr = pb.addr.and_then(pb_to_sock_addr)?;
    let label_iter =
        set_labels.as_ref()
            .iter()
            .chain(pb.metric_labels.iter());
    let meta = Metadata {
        metric_labels: DstLabels::new(label_iter),
    };
    Some((addr, meta))
}

fn pb_to_sock_addr(pb: TcpAddress) -> Option<SocketAddr> {
    use conduit_proxy_controller_grpc::common::ip_address::Ip;
    use std::net::{Ipv4Addr, Ipv6Addr};
    /*
    current structure is:
    TcpAddress {
        ip: Option<IpAddress {
            ip: Option<enum Ip {
                Ipv4(u32),
                Ipv6(IPv6 {
                    first: u64,
                    last: u64,
                }),
            }>,
        }>,
        port: u32,
    }
    */
    match pb.ip {
        Some(ip) => match ip.ip {
            Some(Ip::Ipv4(octets)) => {
                let ipv4 = Ipv4Addr::from(octets);
                Some(SocketAddr::from((ipv4, pb.port as u16)))
            }
            Some(Ip::Ipv6(v6)) => {
                let octets = [
                    (v6.first >> 56) as u8,
                    (v6.first >> 48) as u8,
                    (v6.first >> 40) as u8,
                    (v6.first >> 32) as u8,
                    (v6.first >> 24) as u8,
                    (v6.first >> 16) as u8,
                    (v6.first >> 8) as u8,
                    v6.first as u8,
                    (v6.last >> 56) as u8,
                    (v6.last >> 48) as u8,
                    (v6.last >> 40) as u8,
                    (v6.last >> 32) as u8,
                    (v6.last >> 24) as u8,
                    (v6.last >> 16) as u8,
                    (v6.last >> 8) as u8,
                    v6.last as u8,
                ];
                let ipv6 = Ipv6Addr::from(octets);
                Some(SocketAddr::from((ipv6, pb.port as u16)))
            }
            None => None,
        },
        None => None,
    }
}<|MERGE_RESOLUTION|>--- conflicted
+++ resolved
@@ -81,13 +81,8 @@
 }
 
 struct DestinationSet<T: HttpService<ResponseBody = RecvBody>> {
-<<<<<<< HEAD
     addrs: Exists<Cache<SocketAddr, Metadata>>,
-    query: Option<DestinationServiceQuery<T>>,
-=======
-    addrs: Exists<Cache<SocketAddr, ()>>,
     query: DestinationServiceQuery<T>,
->>>>>>> dfe8a1fe
     txs: Vec<mpsc::UnboundedSender<Update>>,
 }
 
@@ -214,21 +209,16 @@
         };
 
         match update {
-            | Update::Insert(addr, meta)
-            // If metadata changes, rebind the service.
-            | Update::ChangeMetadata(addr, meta) => {
+            | Update::Insert(addr, meta) => {
                 let service = self.bind.bind(&addr)
                     .map(|svc| meta.label(svc))
                     .map_err(|_| ())?;
 
                 Ok(Async::Ready(Change::Insert(addr, service)))
             },
-<<<<<<< HEAD
-=======
             // TODO: handle metadata changes by changing the labeling
             // middleware to hold a `futures-watch::Watch` on the label value,
             // so it can be updated.
->>>>>>> dfe8a1fe
             Update::Remove(addr) => Ok(Async::Ready(Change::Remove(addr))),
         }
     }
@@ -306,17 +296,12 @@
                             // them onto the new watch first
                             match set.addrs {
                                 Exists::Yes(ref cache) => {
-<<<<<<< HEAD
                                     for (&addr, meta) in cache {
                                         let update = Update::Insert(
                                             addr,
                                             meta.clone()
                                         );
                                         tx.unbounded_send(update)
-=======
-                                    for (&addr, _) in cache {
-                                        tx.unbounded_send(Update::Insert(addr))
->>>>>>> dfe8a1fe
                                             .expect("unbounded_send does not fail");
                                     }
                                 },
@@ -430,54 +415,6 @@
 
 // ===== impl DestinationSet =====
 
-<<<<<<< HEAD
-impl<T> DestinationSet<T>
-    where T: HttpService<RequestBody = BoxBody, ResponseBody = RecvBody>,
-          T::Error: fmt::Debug
-{
-    fn poll_destination(&mut self, auth: &DnsNameAndPort, mut rx: UpdateRx<T>)
-                        -> DestinationServiceQuery<T>
-    {
-        loop {
-            match rx.poll() {
-                Ok(Async::Ready(Some(update))) => match update.update {
-                    Some(PbUpdate2::Add(a_set)) => {
-                        let set_labels = Arc::new(a_set.metric_labels);
-                        let addrs = a_set.addrs.into_iter()
-                            .filter_map(|pb|
-                                pb_to_addr_meta(pb, &set_labels)
-                            );
-                        self.add(auth, addrs)
-                    },
-                    Some(PbUpdate2::Remove(r_set)) =>
-                        self.remove(
-                            auth,
-                            r_set.addrs.iter().filter_map(|addr| pb_to_sock_addr(addr.clone()))),
-                    Some(PbUpdate2::NoEndpoints(no_endpoints)) =>
-                        self.no_endpoints(auth, no_endpoints.exists),
-                    None => (),
-                },
-                Ok(Async::Ready(None)) => {
-                    trace!(
-                        "Destination.Get stream ended for {:?}, must reconnect",
-                        auth
-                    );
-                    return DestinationServiceQuery::NeedsReconnect;
-                },
-                Ok(Async::NotReady) => {
-                    return DestinationServiceQuery::ConnectedOrConnecting { rx };
-                },
-                Err(err) => {
-                    warn!("Destination.Get stream errored for {:?}: {:?}", auth, err);
-                    return DestinationServiceQuery::NeedsReconnect;
-                }
-            };
-        }
-    }
-}
-
-=======
->>>>>>> dfe8a1fe
 impl <T: HttpService<ResponseBody = RecvBody>> DestinationSet<T> {
     fn reset_on_next_modification(&mut self) {
         match self.addrs {
@@ -489,34 +426,17 @@
         }
     }
 
-<<<<<<< HEAD
-    fn add<A>(&mut self, authority_for_logging: &DnsNameAndPort, addrs_to_add: A)
-        where A: Iterator<Item = (SocketAddr, Metadata)>
-=======
     fn add<A>(&mut self, authority_for_logging: &FullyQualifiedAuthority, addrs_to_add: A)
         where A: Iterator<Item = SocketAddr>
->>>>>>> dfe8a1fe
     {
         let mut cache = match self.addrs.take() {
             Exists::Yes(mut cache) => cache,
             Exists::Unknown | Exists::No => Cache::new(),
         };
         cache.update_union(
-<<<<<<< HEAD
-            addrs_to_add,
-            &mut |(addr, meta), change| Self::on_change(
-                &mut self.txs,
-                authority_for_logging,
-                addr,
-                meta,
-                change,
-            )
-        );
-=======
             addrs_to_add.map(|a| (a, ())),
             &mut |(addr, _), change| Self::on_change(&mut self.txs, authority_for_logging, addr,
                                                 change));
->>>>>>> dfe8a1fe
         self.addrs = Exists::Yes(cache);
     }
 
@@ -527,19 +447,8 @@
             Exists::Yes(mut cache) => {
                 cache.remove(
                     addrs_to_remove,
-<<<<<<< HEAD
-                    &mut |(addr, meta), change| Self::on_change(
-                        &mut self.txs,
-                        authority_for_logging,
-                        addr,
-                        meta,
-                        change,
-                    )
-                );
-=======
                     &mut |(addr, _), change| Self::on_change(&mut self.txs, authority_for_logging, addr,
                                                         change));
->>>>>>> dfe8a1fe
                 cache
             },
             Exists::Unknown | Exists::No => Cache::new(),
@@ -553,19 +462,8 @@
         match self.addrs.take() {
             Exists::Yes(mut cache) => {
                 cache.clear(
-<<<<<<< HEAD
-                    &mut |(addr, meta), change| Self::on_change(
-                        &mut self.txs,
-                        authority_for_logging,
-                        addr,
-                        meta,
-                        change
-                    )
-                );
-=======
                     &mut |(addr, _), change| Self::on_change(&mut self.txs, authority_for_logging, addr,
                                                         change));
->>>>>>> dfe8a1fe
             },
             Exists::Unknown | Exists::No => (),
         };
@@ -581,15 +479,6 @@
                  addr: SocketAddr,
                  meta: Metadata,
                  change: CacheChange) {
-<<<<<<< HEAD
-        let (update_str, update_constructor): (&'static str, fn(SocketAddr, Metadata) -> Update) =
-            match change {
-                CacheChange::Insertion => ("insert", Update::Insert),
-                CacheChange::Removal =>
-                    ("remove", |addr, _| Update::Remove(addr)),
-                CacheChange::Modification =>
-                    ("change metadata for", Update::ChangeMetadata),
-=======
         if let CacheChange::Modification = change {
             // Skip `Modification` cache change events entirely until metadata
             // changes occur, and are handled correctly.
@@ -603,7 +492,6 @@
                     // TODO: generate `ChangeMetadata` events.
                     unreachable!();
                 }
->>>>>>> dfe8a1fe
             };
         trace!("{} {:?} for {:?}", update_str, addr, authority_for_logging);
         // retain is used to drop any senders that are dead
